--- conflicted
+++ resolved
@@ -264,7 +264,7 @@
 class TestGame(unittest.TestCase):
 
     def test_init_random_game(self):
-        random_game = FishGame.start_random_game()
+        random_game = FishGame.start_random_game([FishDecisionMaker() for i in range(constants.NUM_PLAYERS)])
         self.assertEqual(len(random_game.players), constants.NUM_PLAYERS, "Number of players is not " + str(constants.NUM_PLAYERS))
         all_cards_dict = {c: 0 for c in card_utils.gen_all_cards()}
         for i in range(constants.NUM_PLAYERS):
@@ -276,7 +276,8 @@
 
     @unittest.skipIf(constants.NUM_PLAYERS != 6, "only works for 6 players")
     def test_init_specific_game(self):
-        specific_game = FishGame([["2h"], ["3h"], ["4h"], ["5h"], ["6h"], ["7h"]], 0, 0, 0)
+        models = [FishDecisionMaker() for i in range(constants.NUM_PLAYERS)]
+        specific_game = FishGame([["2h"], ["3h"], ["4h"], ["5h"], ["6h"], ["7h"]], models, 0, 0, 0)
         self.assertEqual(specific_game.players[0].own_cards(), ["2h"], "Player ID 0 has the wrong cards")
         self.assertEqual(specific_game.players[1].own_cards(), ["3h"], "Player ID 1 has the wrong cards")
         self.assertEqual(specific_game.players[2].own_cards(), ["4h"], "Player ID 2 has the wrong cards")
@@ -286,8 +287,9 @@
 
     @unittest.skipIf(constants.NUM_PLAYERS != 6, "only works if 6 players")
     def test_update_call(self):
+        models = [FishDecisionMaker() for i in range(constants.NUM_PLAYERS)]
         specific_game = FishGame([["2h", "9h"], ["3h", "Th"], ["4h", "Jh"], ["5h", "Qh"], ["6h", "Kh"], ["7h", "Ah"]],
-                                 0, 4, 3)
+                                 models, 0, 4, 3)
         specific_game.report_call("Lh")
         cards_remaining = [["9h"], ["Th"], ["Jh"], ["Qh"], ["Kh"], ["Ah"]]
         for i in range(6):
@@ -296,8 +298,9 @@
 
     @unittest.skipIf(constants.NUM_PLAYERS != 6, "only works if 6 players")
     def test_update_ask_successful(self):
+        models = [FishDecisionMaker() for i in range(constants.NUM_PLAYERS)]
         specific_game = FishGame([["2h", "9h"], ["3h", "Th"], ["4h", "Jh"], ["5h", "Qh"], ["6h", "Kh"], ["7h", "Ah"]],
-                                 0, 0, 0)
+                                 models, 0, 0, 0)
         specific_game.report_ask(0, 1, "3h", True)
         self.assertIn("3h", specific_game.players[0].own_cards(), "3h was not successfully received")
         self.assertIn("3h", specific_game.player_cards[0], "3h was not successfully added to player 0 cards")
@@ -311,8 +314,9 @@
 
     @unittest.skipIf(constants.NUM_PLAYERS != 6, "only works if 6 players")
     def test_update_ask_unsuccessful(self):
+        models = [FishDecisionMaker() for i in range(constants.NUM_PLAYERS)]
         specific_game = FishGame([["2h", "9h"], ["3h", "Th"], ["4h", "Jh"], ["5h", "Qh"], ["6h", "Kh"], ["7h", "Ah"]],
-                                 0, 0, 0)
+                                 models, 0, 0, 0)
         specific_game.report_ask(0, 1, "Jh", False)
         self.assertNotIn("Jh", specific_game.players[0].own_cards(), "Jh was incorrectly received")
         self.assertNotIn("Jh", specific_game.player_cards[0], "Jh was incorrectly added to player 0's cards")
@@ -325,7 +329,8 @@
                              "Player {} doesn't know about the transaction".format(i))
 
     def test_play_random_fish_game(self):
-        game = FishGame.start_random_game()
+        models = [FishDecisionMaker() for i in range(constants.NUM_PLAYERS)]
+        game = FishGame.start_random_game(models)
         max_turns = 500
         result = game.run_whole_game(verbose=2, max_turns=max_turns)
         if result:
@@ -338,13 +343,9 @@
         own_hand = ["2h", "3h", "4h", "5h", "6h", "7h", "8h", "9h", "Th"]
         player = Player.player_start_of_game(0, own_hand)
         state_vector_res = FishDecisionMaker.generate_state_vector(player.info, player.hs_info, player.num_cards,
-                                                                   player.public_info, player.public_hs_info, 0)
+                                                                   player.public_info, player.public_hs_info, 0, 0)
         state_vector_expected = []
-<<<<<<< HEAD
-        for i in range(6): # info
-=======
         for i in range(constants.NUM_PLAYERS):
->>>>>>> 48070349
             for c in card_utils.gen_all_cards():
                 if i == 0 and c in own_hand:
                     state_vector_expected.append(constants.YES)
@@ -354,19 +355,12 @@
                     state_vector_expected.append(constants.NO)
                 else:
                     state_vector_expected.append(constants.UNSURE)
-<<<<<<< HEAD
         state_vector_expected += [constants.UNSURE for i in range(324)] # public info
         state_vector_expected += [0, 0, 0, 0, 6, 2, 0, 0, 1] # your hs info
         state_vector_expected += [0 for i in range(45)] # Rest of hs info
         state_vector_expected += [0 for i in range(54)] # Public hs info
         state_vector_expected += [9 for i in range(6)] # num cards
         state_vector_expected += [0]
-=======
-        state_vector_expected += [constants.UNSURE for i in range(324)]
-        state_vector_expected += [0, 0, 0, 0, 6, 2, 0, 0, 1]
-        state_vector_expected += [0 for i in range(9 * (constants.NUM_PLAYERS - 1))]
-        state_vector_expected += [9 for i in range(constants.NUM_PLAYERS)]
->>>>>>> 48070349
         self.assertEqual(len(state_vector_res), len(state_vector_expected), "Length of state vector not correct")
         self.assertEqual(state_vector_res, state_vector_expected, "State vector not correct")
 
